--- conflicted
+++ resolved
@@ -13,17 +13,7 @@
   lint-and-test:
     name: Lint, Test and Generate Coverage
     runs-on: ubuntu-latest
-<<<<<<< HEAD
     if: github.actor != 'release-please[bot]' && github.actor != 'github-actions[bot]'
-=======
-    # Permissões de leitura são suficientes para este job
-    permissions:
-      contents: read
-
-    # Ignora PRs criados por bots
-    if: github.actor != 'release-please[bot]' && github.actor != 'github-actions[bot]'
-
->>>>>>> 7b0678c2
     steps:
       - name: Checkout code
         uses: actions/checkout@v4
@@ -52,88 +42,14 @@
       - name: Go vet
         run: go vet ./...
 
-<<<<<<< HEAD
       - name: Run unit tests
         run: |
           go test -race -coverprofile=coverage.out ./... -v
           go tool cover -func=coverage.out > coverage.txt
 
-
-=======
-      - name: Run unit tests and generate coverage report
-        run: |
-          go test -race -coverprofile=coverage.out ./...
-          go tool cover -func=coverage.out > coverage.txt
-
->>>>>>> 7b0678c2
       - name: Upload coverage report artifact
         uses: actions/upload-artifact@v4
         with:
           name: coverage-report
           path: coverage.txt
-<<<<<<< HEAD
-          retention-days: 7 # O artefato só precisa existir por 7 dias
-=======
-          retention-days: 1 # O artefato só precisa existir por 1 dia
-
-  # JOB 2: Baixa o relatório e posta o comentário no PR
-  post-coverage-comment:
-    name: Post Coverage Comment
-    runs-on: ubuntu-latest
-    # Este job precisa do resultado do job anterior
-    needs: lint-and-test
-
-    # Permissões de escrita para poder comentar no PR
-    permissions:
-      pull-requests: write
-
-    steps:
-      - name: Download coverage report artifact
-        uses: actions/download-artifact@v4
-        with:
-          name: coverage-report
-
-      - name: Extract coverage percentage
-        id: extract_coverage
-        run: |
-          # Extrai a porcentagem da última linha do arquivo
-          COVERAGE=$(tail -n 1 coverage.txt | awk '{print $3}')
-          echo "total_coverage=${COVERAGE}" >> $GITHUB_OUTPUT
-
-      - name: Post or Update Coverage Comment on PR
-        uses: actions/github-script@v7
-        with:
-          github-token: ${{ secrets.GITHUB_TOKEN }}
-          script: |
-            const coverage = "${{ steps.extract_coverage.outputs.total_coverage }}";
-            const header = "### 📊 Go Test Coverage";
-            const body = `${header}\n\n**Total Coverage:** \`${coverage}\``;
-            
-            const { data: comments } = await github.rest.issues.listComments({
-              owner: context.repo.owner,
-              repo: context.repo.repo,
-              issue_number: context.issue.number,
-            });
-            
-            const botComment = comments.find(comment => 
-              comment.user.login === 'github-actions[bot]' && comment.body.startsWith(header)
-            );
-            
-            if (botComment) {
-              await github.rest.issues.updateComment({
-                owner: context.repo.owner,
-                repo: context.repo.repo,
-                comment_id: botComment.id,
-                body: body
-              });
-              core.info(`Updated coverage comment (ID: ${botComment.id}).`);
-            } else {
-              await github.rest.issues.createComment({
-                owner: context.repo.owner,
-                repo: context.repo.repo,
-                issue_number: context.issue.number,
-                body: body
-              });
-              core.info('Created a new coverage comment.');
-            }
->>>>>>> 7b0678c2
+          retention-days: 7 # O artefato só precisa existir por 7 dias